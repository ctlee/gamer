
#include <iostream>
#include <map>
#include <cmath>
#include <vector>
#include <array>
#include <memory>
#include "gamer/SurfaceMesh.h"
#include "gtest/gtest.h"

/// Namespace for all things gamer
namespace gamer
{


class SurfaceMeshTest : public testing::Test {
protected:
<<<<<<< HEAD
    SurfaceMeshTest() {}
    ~SurfaceMeshTest() {}
    virtual void SetUp() {
        mesh = sphere(0);
    }
    virtual void TearDown() {}
=======
	SurfaceMeshTest() {}
	~SurfaceMeshTest() {}
	virtual void SetUp() {
		mesh = std::make_unique<SurfaceMesh>();
		// Idealized icosahedron!
		std::vector<Vertex> vectors;
		vectors.push_back(Vertex(0.0, 0.0, 2.0));
		vectors.push_back(Vertex(1.788854, 0.000000, 0.894427));
  		vectors.push_back(Vertex(1.552786, 1.701302, 0.894427));
 		vectors.push_back(Vertex(-1.447214, 1.051462, 0.894427));
 		vectors.push_back(Vertex(-1.447214, -1.051462, 0.894427));
  		vectors.push_back(Vertex(0.552786, -1.701302, 0.894427));
  		vectors.push_back(Vertex(1.447214, 1.051462, -0.894427));
 		vectors.push_back(Vertex(-0.552786, 1.701302, -0.894427));
 		vectors.push_back(Vertex(-1.788855, 0.000000, -0.894427));
 		vectors.push_back(Vertex(-0.552786, -1.701302, -0.894427));
  		vectors.push_back(Vertex(1.447214, -1.051462, -0.894427));
  		vectors.push_back(Vertex(0.0, 0.0, -2.0));

  		int i = 0;
  		for(auto vector : vectors){
  			mesh->insert({++i}, vector);
  		}

  		mesh->insert({0,1,2});
  		mesh->insert({0,2,3});
  		mesh->insert({4,0,3});
		mesh->insert({5,0,4});
		mesh->insert({1,0,5});
		mesh->insert({2,1,6});
		mesh->insert({7,2,6});
		mesh->insert({3,2,7});
		mesh->insert({8,3,7});
		mesh->insert({4,3,8});
		mesh->insert({9,4,8});
		mesh->insert({5,4,9});
		mesh->insert({10,5,9});
		mesh->insert({6,1,10});
		mesh->insert({1,5,10});
		mesh->insert({6,11,7});
		mesh->insert({7,11,8});
		mesh->insert({8,11,9});
		mesh->insert({9,11,10});
		mesh->insert({10,11,6});
	}
	virtual void TearDown() {}
>>>>>>> 999ecff8

    std::unique_ptr<SurfaceMesh> mesh;
};

TEST_F(SurfaceMeshTest, Refinement){
    int fbefore = mesh->size<3>();
    mesh = refineMesh(*mesh);
    int fafter = mesh->size<3>();
    EXPECT_EQ(fbefore*4, fafter);
}

TEST_F(SurfaceMeshTest, FillHoles){
    int vbefore = mesh->size<1>();
    int ebefore = mesh->size<2>();
    int fbefore = mesh->size<3>();

    EXPECT_EQ(vbefore, 42);
    EXPECT_EQ(ebefore, 120);
    EXPECT_EQ(fbefore, 80);

    mesh->remove({0});
    mesh->remove({8});
    fillHoles(*mesh);
    int vafter = mesh->size<1>();
    int eafter = mesh->size<2>();
    int fafter = mesh->size<3>();

    EXPECT_EQ(vbefore-2, vafter);
    EXPECT_EQ(ebefore-6, eafter);
    EXPECT_EQ(fbefore-4, fafter);
}

TEST_F(SurfaceMeshTest, Smooth){
    int vbefore = mesh->size<1>();
    int ebefore = mesh->size<2>();
    int fbefore = mesh->size<3>();
    smoothMesh(*mesh, 3, true, false);

    EXPECT_EQ(vbefore, 42);
    EXPECT_EQ(ebefore, 120);
    EXPECT_EQ(fbefore, 80);
}

} // end namespace gamer<|MERGE_RESOLUTION|>--- conflicted
+++ resolved
@@ -15,14 +15,6 @@
 
 class SurfaceMeshTest : public testing::Test {
 protected:
-<<<<<<< HEAD
-    SurfaceMeshTest() {}
-    ~SurfaceMeshTest() {}
-    virtual void SetUp() {
-        mesh = sphere(0);
-    }
-    virtual void TearDown() {}
-=======
 	SurfaceMeshTest() {}
 	~SurfaceMeshTest() {}
 	virtual void SetUp() {
@@ -69,7 +61,6 @@
 		mesh->insert({10,11,6});
 	}
 	virtual void TearDown() {}
->>>>>>> 999ecff8
 
     std::unique_ptr<SurfaceMesh> mesh;
 };
