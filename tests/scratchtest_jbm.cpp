/**
 * This is a scratch space for testing new functions and such on the fly.
 */

#include "SurfaceMesh.h"
#include "Vertex.h"
#include <vector>
#include <iostream>
#include <string>
#include <type_traits>
#include <list>

/*

template <std::size_t dimension>
auto getTangentH(SurfaceMesh& mesh, const tensor<double, dimension, 1>& origin, SurfaceMesh::NodeID<SurfaceMesh::topLevel> curr)
{
    return 1.0;
}

template <std::size_t level, std::size_t dimension>
auto getTangentH(SurfaceMesh& mesh, const tensor<double, dimension, 1>& origin, SurfaceMesh::NodeID<level> curr)
{
    tensor<double, dimension, SurfaceMesh::topLevel - level> rval;

    for(auto alpha : mesh.get_cover(curr))
    {
        auto edge = *mesh.get_edge_up(curr, alpha);
        const auto& v = (*mesh.get_node_up({alpha})).position;
        auto next = mesh.get_node_up(curr,alpha);
        rval += edge.orientation * (v-origin) * getTangentH(mesh, origin, next);
    }

    return rval;
}

auto getTangent_jbm(SurfaceMesh& mesh, SurfaceMesh::NodeID<1> vertexID)
{
    return getTangentH(mesh, (*vertexID).position, vertexID);
}

template <class Complex>
void SimplexCollapse(const Complex& F)
{

}
*/

template <typename T, std::size_t k>
std::ostream& operator<<(std::ostream& out, const std::array<T,k>& A)
{
    out << "[";
    for(int i = 0; i + 1 < k; ++i)
    {
        out << A[i] << " ";
    }
    if(k > 0)
    {
        out << A[k-1];
    }
    out << "]";
    return out;
}

template <typename T>
void print_name(const T& name)
{
    for(auto x : name)
    {
        std::cout << x << " ";
    }
}

template <typename NodeID>
void grab(const typename NodeID::complex& F, NodeID s)
{
    std::cout << F.get_name(s) << std::endl;
}

<<<<<<< HEAD
template <typename Visitor, typename Traits, typename Complex, typename K>
struct Visit_UpBFS {};

template <typename Visitor, typename Traits, typename Complex, std::size_t k>
struct Visit_UpBFS<Visitor, Traits, Complex, std::integral_constant<std::size_t,k>>
{
    static constexpr auto level = k;
    using CurrNodeID = typename Complex::template NodeID<level>;
    using NextNodeID = typename Complex::template NodeID<level+1>;

    template <typename T> using Container = typename Traits::template Container<T>;

    template <typename Iterator>
    static void apply(Visitor& v, const Complex& F, Iterator begin, Iterator end)
    {
        Container<NextNodeID> next;
        std::vector<typename Complex::KeyType> cover;

        for(auto curr = begin; curr != end; ++curr)
        {
            v.visit(F, *curr);

            F.get_cover(*curr, std::back_inserter(cover));
            for(auto a : cover)
            {
                NextNodeID id = F.get_node_up(*curr,a);
                next.insert(next.end(), id);
            }
            cover.clear();
        }

        Visit_UpBFS<Visitor,Traits,Complex,std::integral_constant<std::size_t,level+1>>::apply(v, F, next.begin(), next.end());
    }
};

template <typename Visitor, typename Traits, typename Complex>
struct Visit_UpBFS<Visitor, Traits, Complex, std::integral_constant<std::size_t, Complex::topLevel>>
{
    static constexpr auto level = Complex::topLevel;
    using CurrNodeID = typename Complex::template NodeID<level>;

    template <typename Iterator>
    static void apply(Visitor& v, const Complex& F, Iterator begin, Iterator end)
    {
        std::vector<typename Complex::KeyType> cover;

        for(auto curr = begin; curr != end; ++curr)
        {
            v.visit(F, *curr);
        }
    }
};




template <typename Visitor, typename Traits, typename Complex, typename K>
struct Visit_Edge {};

template <typename Visitor, typename Traits, typename Complex, std::size_t k>
struct Visit_Edge<Visitor, Traits, Complex, std::integral_constant<std::size_t,k>>
{
    static constexpr auto level = k;
    using CurrEdgeID = typename Complex::template EdgeID<level>;
    using NextEdgeID = typename Complex::template EdgeID<level+1>;
    using CurrNodeID = typename Complex::template NodeID<level>;

    template <typename T> using Container = typename Traits::template Container<T>;

    template <typename Iterator>
    static void apply(Visitor& v, const Complex& F, Iterator begin, Iterator end)
    {
        Container<NextEdgeID> next;
        std::vector<typename Complex::KeyType> cover;

        for(auto curr = begin; curr != end; ++curr)
        {
            v.visit(F, *curr);

            CurrNodeID n = curr->up();
            F.get_cover(n, std::back_inserter(cover));
            for(auto a : cover)
            {
                NextEdgeID id = F.get_edge_up(n,a);
                next.insert(next.end(), id);
            }
            cover.clear();
        }

        Visit_Edge<Visitor,Traits,Complex,std::integral_constant<std::size_t,level+1>>::apply(v, F, next.begin(), next.end());
    }
};

template <typename Visitor, typename Traits, typename Complex>
struct Visit_Edge<Visitor, Traits, Complex, std::integral_constant<std::size_t, Complex::topLevel>>
{
    static constexpr auto level = Complex::topLevel;
    using CurrEdgeID = typename Complex::template EdgeID<level>;

    template <typename Iterator>
    static void apply(Visitor& v, const Complex& F, Iterator begin, Iterator end)
    {
        std::vector<typename Complex::KeyType> cover;

        for(auto curr = begin; curr != end; ++curr)
        {
            v.visit(F, *curr);
        }
    }
};




template <typename T> using AllowRepeat = std::vector<T>;

struct VisitUpBFS_NoRepeat_Traits
{
    template <typename T> using Container = std::set<T>;
};

=======
>>>>>>> b6557ed7
template <typename Visitor, typename NodeID>
void work_up(Visitor v, const typename NodeID::complex& F, NodeID s)
{
    Visit_UpBFS<Visitor, VisitUpBFS_NoRepeat_Traits, typename NodeID::complex, std::integral_constant<std::size_t,NodeID::level>>::apply(v,F,&s,&s+1);
}

template <typename Visitor, typename NodeID>
void edge_up(Visitor v, const typename NodeID::complex& F, NodeID s)
{
    Visit_Edge<Visitor, VisitUpBFS_NoRepeat_Traits, typename NodeID::complex, std::integral_constant<std::size_t,NodeID::level>>::apply(v,F,&s,&s+1);
}


template <typename Complex>
struct PrintEdgeVisitor
{
    template <std::size_t level>
    void visit(const Complex& F, typename Complex::template EdgeID<level> s)
    {
        auto down = s.down();
        std::cout << F.get_name(down);
        std::cout << " -> ";
        std::cout << F.get_name(s.up()) << std::endl;
    }
};
template <typename Complex>
PrintEdgeVisitor<Complex> make_print_edge_visitor(const Complex& F)
{
    return PrintEdgeVisitor<Complex>();
}


template <typename Complex>
struct PrintVisitor
{
    template <std::size_t level>
    void visit(const Complex& F, typename Complex::template NodeID<level> s)
    {
        std::cout << F.get_name(s) << std::endl;
    }
};

template <typename Complex>
PrintVisitor<Complex> make_print_visitor(const Complex& F)
{
    return PrintVisitor<Complex>();
}

int main(int argc, char *argv[])
{
    if(argc != 2)
    {
        std::cerr << "Wrong arguments passed" << std::endl;
        return -1;
    }
    std::cout << "Begin reading Mesh..." << std::endl;
    auto result = readOFF(argv[1]);

    if(result.second == false)
    {
        std::cout << "Something bad happened...";
        exit(1);
    }
    auto mesh = result.first;

    compute_orientation(*mesh);
    
    {
        auto s = *(++++mesh->get_level_id<1>().begin());

        edge_up(make_print_edge_visitor(*mesh), *mesh, mesh->get_edge_up(mesh->get_node_up(),1));
//        edge_up(make_print_edge_visitor(*mesh), *mesh, mesh->get_edge_up(s,1));//mesh->get_node_up(),1));
        /*
        auto edges = mesh->up(v);
        auto faces = mesh->up(edges);

        std::cout << v << std::endl;
        for(auto f : faces)
        {
            std::cout << "    " << f << std::endl;
        }
        */
    }
}<|MERGE_RESOLUTION|>--- conflicted
+++ resolved
@@ -4,11 +4,13 @@
 
 #include "SurfaceMesh.h"
 #include "Vertex.h"
+#include "SimplicialComplexVisitors.h"
 #include <vector>
 #include <iostream>
 #include <string>
 #include <type_traits>
 #include <list>
+
 
 /*
 
@@ -77,153 +79,17 @@
     std::cout << F.get_name(s) << std::endl;
 }
 
-<<<<<<< HEAD
-template <typename Visitor, typename Traits, typename Complex, typename K>
-struct Visit_UpBFS {};
-
-template <typename Visitor, typename Traits, typename Complex, std::size_t k>
-struct Visit_UpBFS<Visitor, Traits, Complex, std::integral_constant<std::size_t,k>>
-{
-    static constexpr auto level = k;
-    using CurrNodeID = typename Complex::template NodeID<level>;
-    using NextNodeID = typename Complex::template NodeID<level+1>;
-
-    template <typename T> using Container = typename Traits::template Container<T>;
-
-    template <typename Iterator>
-    static void apply(Visitor& v, const Complex& F, Iterator begin, Iterator end)
-    {
-        Container<NextNodeID> next;
-        std::vector<typename Complex::KeyType> cover;
-
-        for(auto curr = begin; curr != end; ++curr)
-        {
-            v.visit(F, *curr);
-
-            F.get_cover(*curr, std::back_inserter(cover));
-            for(auto a : cover)
-            {
-                NextNodeID id = F.get_node_up(*curr,a);
-                next.insert(next.end(), id);
-            }
-            cover.clear();
-        }
-
-        Visit_UpBFS<Visitor,Traits,Complex,std::integral_constant<std::size_t,level+1>>::apply(v, F, next.begin(), next.end());
-    }
-};
-
-template <typename Visitor, typename Traits, typename Complex>
-struct Visit_UpBFS<Visitor, Traits, Complex, std::integral_constant<std::size_t, Complex::topLevel>>
-{
-    static constexpr auto level = Complex::topLevel;
-    using CurrNodeID = typename Complex::template NodeID<level>;
-
-    template <typename Iterator>
-    static void apply(Visitor& v, const Complex& F, Iterator begin, Iterator end)
-    {
-        std::vector<typename Complex::KeyType> cover;
-
-        for(auto curr = begin; curr != end; ++curr)
-        {
-            v.visit(F, *curr);
-        }
-    }
-};
-
-
-
-
-template <typename Visitor, typename Traits, typename Complex, typename K>
-struct Visit_Edge {};
-
-template <typename Visitor, typename Traits, typename Complex, std::size_t k>
-struct Visit_Edge<Visitor, Traits, Complex, std::integral_constant<std::size_t,k>>
-{
-    static constexpr auto level = k;
-    using CurrEdgeID = typename Complex::template EdgeID<level>;
-    using NextEdgeID = typename Complex::template EdgeID<level+1>;
-    using CurrNodeID = typename Complex::template NodeID<level>;
-
-    template <typename T> using Container = typename Traits::template Container<T>;
-
-    template <typename Iterator>
-    static void apply(Visitor& v, const Complex& F, Iterator begin, Iterator end)
-    {
-        Container<NextEdgeID> next;
-        std::vector<typename Complex::KeyType> cover;
-
-        for(auto curr = begin; curr != end; ++curr)
-        {
-            v.visit(F, *curr);
-
-            CurrNodeID n = curr->up();
-            F.get_cover(n, std::back_inserter(cover));
-            for(auto a : cover)
-            {
-                NextEdgeID id = F.get_edge_up(n,a);
-                next.insert(next.end(), id);
-            }
-            cover.clear();
-        }
-
-        Visit_Edge<Visitor,Traits,Complex,std::integral_constant<std::size_t,level+1>>::apply(v, F, next.begin(), next.end());
-    }
-};
-
-template <typename Visitor, typename Traits, typename Complex>
-struct Visit_Edge<Visitor, Traits, Complex, std::integral_constant<std::size_t, Complex::topLevel>>
-{
-    static constexpr auto level = Complex::topLevel;
-    using CurrEdgeID = typename Complex::template EdgeID<level>;
-
-    template <typename Iterator>
-    static void apply(Visitor& v, const Complex& F, Iterator begin, Iterator end)
-    {
-        std::vector<typename Complex::KeyType> cover;
-
-        for(auto curr = begin; curr != end; ++curr)
-        {
-            v.visit(F, *curr);
-        }
-    }
-};
-
-
-
-
-template <typename T> using AllowRepeat = std::vector<T>;
-
-struct VisitUpBFS_NoRepeat_Traits
-{
-    template <typename T> using Container = std::set<T>;
-};
-
-=======
->>>>>>> b6557ed7
-template <typename Visitor, typename NodeID>
-void work_up(Visitor v, const typename NodeID::complex& F, NodeID s)
-{
-    Visit_UpBFS<Visitor, VisitUpBFS_NoRepeat_Traits, typename NodeID::complex, std::integral_constant<std::size_t,NodeID::level>>::apply(v,F,&s,&s+1);
-}
-
-template <typename Visitor, typename NodeID>
-void edge_up(Visitor v, const typename NodeID::complex& F, NodeID s)
-{
-    Visit_Edge<Visitor, VisitUpBFS_NoRepeat_Traits, typename NodeID::complex, std::integral_constant<std::size_t,NodeID::level>>::apply(v,F,&s,&s+1);
-}
-
-
 template <typename Complex>
 struct PrintEdgeVisitor
 {
     template <std::size_t level>
-    void visit(const Complex& F, typename Complex::template EdgeID<level> s)
+    bool visit(const Complex& F, typename Complex::template EdgeID<level> s)
     {
         auto down = s.down();
         std::cout << F.get_name(down);
         std::cout << " -> ";
         std::cout << F.get_name(s.up()) << std::endl;
+        return true;
     }
 };
 template <typename Complex>
@@ -237,9 +103,10 @@
 struct PrintVisitor
 {
     template <std::size_t level>
-    void visit(const Complex& F, typename Complex::template NodeID<level> s)
+    bool visit(const Complex& F, typename Complex::template NodeID<level> s)
     {
         std::cout << F.get_name(s) << std::endl;
+        return true;
     }
 };
 
@@ -248,6 +115,26 @@
 {
     return PrintVisitor<Complex>();
 }
+
+
+template <typename Complex>
+struct TestAVisitor
+{
+    template <std::size_t level>
+    bool visit(const Complex& F, typename Complex::template NodeID<level> s)
+    {
+        std::cout << F.get_name(s) << std::endl;
+        return true;
+    }
+};
+
+template <typename Complex>
+PrintVisitor<Complex> make_testA_visitor(const Complex& F)
+{
+    return PrintVisitor<Complex>();
+}
+
+
 
 int main(int argc, char *argv[])
 {
@@ -269,10 +156,10 @@
     compute_orientation(*mesh);
     
     {
-        auto s = *(++++mesh->get_level_id<1>().begin());
+        auto s = *(++++mesh->get_level_id<3>().begin());
 
-        edge_up(make_print_edge_visitor(*mesh), *mesh, mesh->get_edge_up(mesh->get_node_up(),1));
-//        edge_up(make_print_edge_visitor(*mesh), *mesh, mesh->get_edge_up(s,1));//mesh->get_node_up(),1));
+        visit_node_down(make_print_visitor(*mesh), *mesh, s);
+//        edge_up(make_print_edge_visitor(*mesh), *mesh, mesh->get_edge_up(mesh->get_node_up(),1));
         /*
         auto edges = mesh->up(v);
         auto faces = mesh->up(edges);
