/**
 * This is a scratch space for testing new functions and such on the fly.
 */

#include "SurfaceMesh.h"
#include "Vertex.h"
#include <vector>
#include <iostream>
#include <string>
#include <cmath>


int main(int argc, char *argv[])
{
    if(argc != 2)
    {
        std::cerr << "Wrong arguments passed" << std::endl;
        return -1;
    }
    std::cout << "Begin reading Mesh..." << std::endl;
    auto result = readOFF(argv[1]);

    if(result.second == false){
        std::cout << "Something bad happened...";
        exit(1);
    }
    auto mesh = result.first;

    init_orientation(*mesh);
    clear_orientation(*mesh);
    compute_orientation(*mesh);
    
    for(auto v : mesh->get_level_id<1>())
    {
<<<<<<< HEAD
        auto T = getTangent_jbm(*mesh, v);
        std::cout << (T / std::sqrt(T | T)) << std::endl;
=======
        auto T = getTangent(*mesh, v);
        std::cout << T << std::endl;
>>>>>>> 86865cfc
        /*
        auto edges = mesh->up(v);
        auto faces = mesh->up(edges);

        std::cout << v << std::endl;
        for(auto f : faces)
        {
            std::cout << "    " << f << std::endl;
        }
        */
    }
}<|MERGE_RESOLUTION|>--- conflicted
+++ resolved
@@ -7,8 +7,35 @@
 #include <vector>
 #include <iostream>
 #include <string>
-#include <cmath>
 
+
+
+template <std::size_t dimension>
+auto getTangentH(SurfaceMesh& mesh, const tensor<double, dimension, 1>& origin, SurfaceMesh::NodeID<SurfaceMesh::topLevel> curr)
+{
+    return 1.0;
+}
+
+template <std::size_t level, std::size_t dimension>
+auto getTangentH(SurfaceMesh& mesh, const tensor<double, dimension, 1>& origin, SurfaceMesh::NodeID<level> curr)
+{
+    tensor<double, dimension, SurfaceMesh::topLevel - level> rval;
+
+    for(auto alpha : mesh.get_cover(curr))
+    {
+        auto edge = *mesh.get_edge_up(curr, alpha);
+        const auto& v = (*mesh.get_node_up({alpha})).position;
+        auto next = mesh.get_node_up(curr,alpha);
+        rval += edge.orientation * (v-origin) * getTangentH(mesh, origin, next);
+    }
+
+    return rval;
+}
+
+auto getTangent_jbm(SurfaceMesh& mesh, SurfaceMesh::NodeID<1> vertexID)
+{
+    return getTangentH(mesh, (*vertexID).position, vertexID);
+}
 
 int main(int argc, char *argv[])
 {
@@ -32,13 +59,8 @@
     
     for(auto v : mesh->get_level_id<1>())
     {
-<<<<<<< HEAD
         auto T = getTangent_jbm(*mesh, v);
-        std::cout << (T / std::sqrt(T | T)) << std::endl;
-=======
-        auto T = getTangent(*mesh, v);
         std::cout << T << std::endl;
->>>>>>> 86865cfc
         /*
         auto edges = mesh->up(v);
         auto faces = mesh->up(edges);
