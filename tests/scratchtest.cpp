--- conflicted
+++ resolved
@@ -21,34 +21,6 @@
 template <typename Complex>
 struct Callback
 {
-<<<<<<< HEAD
-    auto mesh = gamer::readPDB_gauss("2jho.pdb", -0.2, 3);
-
-    gamer::writeOFF("2jho.off", *mesh);
-
-    // auto mesh = gamer::readOFF("icosa.off");
-
-    // int i = 0;
-    // for(auto v : mesh->get_level_id<1>()){
-    //     auto data = *v;
-    //     std::cout << "mesh->insert({" << i++
-    //         << "}, SMVertex("
-    //         << data[0] << ", "
-    //         << data[1] << ", "
-    //         << data[2] << "));" << std::endl;
-    // }
-
-    // for(auto f : mesh->get_level_id<3>()){
-    //     auto name = f.indices();
-    //     std::cout << "mesh->insert({"
-    //         << name[0] << ","
-    //         << name[1] << ","
-    //         << name[2]
-    //     << "});" << std::endl;
-    // }
-
-
-=======
     using SimplexSet = typename casc::SimplexSet<Complex>;
     using KeyType = typename Complex::KeyType;
 
@@ -149,7 +121,6 @@
     */
     decimation(*tetmesh, .5, Callback<TetMesh>());
 
->>>>>>> 999ecff8
     std::cout << "EOF" << std::endl;
 
 
