--- conflicted
+++ resolved
@@ -128,12 +128,6 @@
     "src/pdb2mesh.cpp"
 )
 
-<<<<<<< HEAD
-add_library(gamershared SHARED ${SOURCES})
-add_dependencies(gamershared casc)
-
-#message(STATUS "GAMer sources: ${SOURCES}")
-=======
 #####################################################################
 # LIBRARIES
 #####################################################################
@@ -159,7 +153,6 @@
     # Shared and static libs will clobber each other on Windows
     set_target_properties(gamerstatic PROPERTIES OUTPUT_NAME gamer)
 endif()
->>>>>>> e404cd84
 
 include(GNUInstallDirs)
 # Install targets and headers
