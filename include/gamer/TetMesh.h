/*
 * ***************************************************************************
 * This file is part of the GAMer software.
 * Copyright (C) 2016-2018
 * by Christopher Lee, John Moody, Rommie Amaro, J. Andrew McCammon,
 *    and Michael Holst
 *
 * This library is free software; you can redistribute it and/or
 * modify it under the terms of the GNU Lesser General Public
 * License as published by the Free Software Foundation; either
 * version 2.1 of the License, or (at your option) any later version.
 *
 * This library is distributed in the hope that it will be useful,
 * but WITHOUT ANY WARRANTY; without even the implied warranty of
 * MERCHANTABILITY or FITNESS FOR A PARTICULAR PURPOSE. See the GNU
 * Lesser General Public License for more details.
 *
 * You should have received a copy of the GNU Lesser General Public
 * License along with this library; if not, write to the Free Software
 * Foundation, Inc., 59 Temple Place, Suite 330, Boston, MA 02111-1307 USA
 *
 * ***************************************************************************
 */

/**
 * @file  TetMesh.h
 * @brief Tetrahedral mesh definition and associated functions
 */


#pragma once

#include <sstream>
#include <memory>
#include <string>
#include <unordered_set>
#include <utility>

#include <gamer/gamer.h>

#define TETLIBRARY
#include <tetgen.h>

#include <casc/casc>

#include "gamer/Vertex.h"
#include "gamer/SurfaceMesh.h"

/// @cond detail
/// Forward class declaration
class tetgenio;
/// @endcond

/// Namespace for all things gamer
namespace gamer
{

struct ErrorProperties
{
    double error;
};

/**
 * @brief      Type for containing root metadata
 */
struct TMGlobal
{
    bool higher_order;  /// Is this a higher_order mesh?
};

/**
 * @brief      Properties of a vertex in a tetmesh
 */
struct TMVertexProperties
{
    double error;    /// Error

    /**
     * @brief      Default constructor
     */
    TMVertexProperties() : error(-1) {}

    /**
     * @brief      Constructor
     *
     * @param[in]  error  The error
     */
    TMVertexProperties(double error) : error(error) {}
};

/**
 * @brief      Vertex data in a tetmesh
 */
struct TMVertex : Vertex, TMVertexProperties
{
    TMVertex() : TMVertex(Vertex(), TMVertexProperties()) {}
    template<typename ... Args>
    TMVertex(Args && ... args) : TMVertex(Vertex(std::forward<Args>(args)...)) {}
    TMVertex(Vertex v) : TMVertex(v, TMVertexProperties(-1)) {}
    TMVertex(Vertex v, TMVertexProperties p) : Vertex(v), TMVertexProperties(p) {}

    /**
     * @brief      Operator<< overload
     *
     * @param      output  stream to print to
     * @param[in]  v       Vertex to print
     *
     * @return     the stream
     */
    friend std::ostream &operator<<(std::ostream &output, const TMVertex &v)
    {
        output << "TMVertex(x:" << v[0]
               << ",y:" << v[1]
               << ",z:" << v[2]
               << ";m:" << v.marker
               << ";sel:" << v.selected
               << ";err:" << v.error
               << ")";
        return output;
    }

    /**
     * @brief      Returns a string representation of the object.
     *
     * @return     String representation of the object.
     */
    std::string to_string() const
    {
        std::ostringstream output;
        output << *this;
        return output.str();
    }

    bool operator< (const TetVertex& rhs) const
    {
        return  error < rhs.error;
    };

    bool operator> (const TetVertex& rhs) const
    {
        return  error > rhs.error;
    };
};


<<<<<<< HEAD
/**
 * @brief      Edge data in a tetmesh
 */
struct TMEdge : Vertex
=======
struct Edge : Vertex, ErrorProperties
>>>>>>> 999ecff8
{
    using Vertex::Vertex;

    /**
     * @brief      Operator<< overload
     *
     * @param      output  stream to print to
     * @param[in]  v       Vertex to print
     *
     * @return     the stream
     */
    friend std::ostream &operator<<(std::ostream &output, const TMEdge &v)
    {
        output << "TMEdge(x:" << v[0]
               << ",y:" << v[1]
               << ",z:" << v[2]
               << ";m:" << v.marker
               << ";sel:" << v.selected
               << ")";
        return output;
    }

    /**
     * @brief      Returns a string representation of the object.
     *
     * @return     String representation of the object.
     */
    std::string to_string() const
    {
        std::ostringstream output;
        output << *this;
        return output.str();
    }


    bool operator< (const Edge& rhs) const
    {
        return  error < rhs.error;
    };

    bool operator> (const Edge& rhs) const
    {
        return  error > rhs.error;
    };
};

/**
 * @brief      Properties that Faces should have
 */
struct TMFaceProperties
{
    int  marker;    /// Boundary marker value
    bool selected;  /// Selected property
};

/**
 * @brief      Face object
 */
<<<<<<< HEAD
struct TMFace : TMFaceProperties
=======
struct Face : FaceProperties, ErrorProperties
>>>>>>> 999ecff8
{
    /// Default constructor
    TMFace() : TMFace(TMFaceProperties{-1, false}) {}

    /**
     * @brief      Constructor
     *
     * @param[in]  marker    Marker value
     * @param[in]  selected  Selection status
     */
    TMFace(int marker, bool selected) : TMFace(TMFaceProperties{marker, selected}) {}

    /**
     * @brief      Constructor
     *
     * @param[in]  prop  Properties of a face
     */
    TMFace(TMFaceProperties prop) : TMFaceProperties(prop) {}

    /**
     * @brief      Print operator overload
     *
     * @param      output  The output
     * @param[in]  f       Face data of interest
     *
     * @return     Output
     */
    friend std::ostream &operator<<(std::ostream &output, const TMFace &f)
    {
        output << "TMFace("
               << "m:" << f.marker
               << ";sel:" << f.selected << ")";
        return output;
    }

    /**
     * @brief      Returns a string representation of the object.
     *
     * @return     String representation of the object.
     */
    std::string to_string() const
    {
        std::ostringstream output;
        output << *this;
        return output.str();
    }
};

/**
 * @brief      Cell data properties
 */
struct TMCellProperties
{
    int  marker;    /// Marker value
    bool selected;  /// Selected property
};

<<<<<<< HEAD
/**
 * @brief      Cell data
 */
struct TMCell : casc::Orientable, TMCellProperties
=======
struct Cell : casc::Orientable, CellProperties, ErrorProperties
>>>>>>> 999ecff8
{
    /// Default constructor
    TMCell() : TMCell(-1, false) {}


    /**
     * @brief      Constructor overload initializes marker and selection.
     *
     * @param[in]  marker    Marker value
     * @param[in]  selected  Selection status
     */
    TMCell(int marker, bool selected) : TMCell(0, marker, selected) {}


    /**
     * @brief      Constructor overload initializes orientation, marker, and selectino.
     *
     * @param[in]  orient    Orientation of the cell
     * @param[in]  marker    Marker value
     * @param[in]  selected  Selection status
     */
    TMCell(int orient, int marker, bool selected) : TMCell(Orientable{orient}, TMCellProperties{marker, selected}) {}

    /**
     * @brief      Operator overload
     *
     * @param[in]  orient  Orientation
     * @param[in]  prop    Cell properties
     */
    TMCell(Orientable orient, TMCellProperties prop)
        : Orientable(orient), TMCellProperties(prop)
    {}

    /**
     * @brief      Print operator overload
     *
     * @param      output  The output
     * @param[in]  c       Cell of interest
     *
     * @return     Output
     */
    friend std::ostream &operator<<(std::ostream &output, const TMCell &c)
    {
        output << "tetmesh::Cell("
               << "m:" << c.marker
               << ";sel:" << std::boolalpha << c.selected
               << ";o:" << c.orientation << ")";
        return output;
    }

    /**
     * @brief      Returns a string representation of the object.
     *
     * @return     String representation of the object.
     */
    std::string to_string() const
    {
        std::ostringstream output;
        output << *this;
        return output.str();
    }
};

/// @cond detail
/// Namespace for tetmesh details
namespace tetmesh_detail{
/**
 * @brief      A helper struct containing the traits/types in the simplicial
 *             complex
 */
struct tetmesh_traits
{
    /// The index type
    using KeyType = int;
    /// The types of each node
    using NodeTypes = util::type_holder<TMGlobal, TMVertex, TMEdge, TMFace, TMCell>;
    /// The types of each edge
    using EdgeTypes = util::type_holder<casc::Orientable, casc::Orientable, casc::Orientable, casc::Orientable>;
};
} // end namespace tetmesh_detail
/// @endcond

/// Tetrahedral mesh data structure
using TetMesh = casc::simplicial_complex<tetmesh_detail::tetmesh_traits>;

/**
 * @brief      Convert tetgenio from TetGen to TetMesh
 *
 * @param      tetio  Tetgenio data
 *
 * @return     Tetrahedral mesh
 */
std::unique_ptr<TetMesh> tetgenioToTetMesh(tetgenio &tetio);

/**
 * @brief      Call TetGen to make a tetrahedral mesh from a stack of surface meshes.
 *
 * @param[in]  surfmeshes     List of surface meshes
 * @param[in]  tetgen_params  TetGen parameters
 *
 * @return     Tetrahedral mesh
 */
std::unique_ptr<TetMesh> makeTetMesh(
    const std::vector<SurfaceMesh*> &surfmeshes,
    std::string                      tetgen_params);

/**
 * @brief      Extracts the boundary surface of a tetrahedral mesh
 *
 * @param[in]  mesh  The mesh
 *
 * @return     Bounding surface mesh
 */
std::unique_ptr<SurfaceMesh> extractSurface(const TetMesh &mesh);


/**
 * @brief      Laplacian smoothing of tetrahedral mesh
 *
 * @param      mesh  The mesh
 */
void smoothMesh(TetMesh &mesh);

/**
 * @brief      Writes the mesh out in VTK format.
 *
 * @param[in]  filename  The filename
 * @param[in]  mesh      The mesh
 */
void writeVTK(const std::string &filename, const TetMesh &mesh);

/**
 * @brief      Writes the mesh out in OFF format.
 *
 * @param[in]  filename  The filename
 * @param[in]  mesh      The mesh
 */
void writeOFF(const std::string &filename, const TetMesh &mesh);

/**
 * @brief      Writes the mesh out in dolfin XML format.
 *
 * @param[in]  filename  The filename
 * @param[in]  mesh      The mesh
 */
void writeDolfin(const std::string &filename, const TetMesh &mesh);

/**
 * @brief      Writes the mesh out in triangle format.
 *
 * @param[in]  filename  The filename
 * @param[in]  mesh      The mesh
 */
void writeTriangle(const std::string &filename, const TetMesh &mesh);

//void writeMCSF(const std::string &filename, const TetMesh &mesh);
//void writeDiffPack
//void writeCARP

<<<<<<< HEAD
/**
 * @brief      Reads in a mesh in dolfin XML format
 *
 * @param[in]  filename  The filename
 *
 * @return     Tetrahedral mesh
 */
std::unique_ptr<TetMesh> readDolfin(const std::string &filename);
} // end namespace gamer
=======
std::unique_ptr<TetMesh> readDolfin(const std::string&filename);

typedef double (*PenaltyFunction)(TetMesh::SimplexID<2>, TetMesh&);

template <typename Complex, template <typename> class Callback>
void edgeCollapse(TetMesh & mesh, TetMesh::SimplexID<2> edge, double vertexLoc, Callback<Complex> &&clbk)
{
    auto name = mesh.get_name(edge);
    auto v = *mesh.get_simplex_down(edge, name[0])
             - *mesh.get_simplex_down(edge, name[1]);
    Vector pos = mesh.get_simplex_down(edge, name[0]).data().position - v*vertexLoc;

    using SimplexMap = typename casc::SimplexMap<Complex>;

    casc::SimplexMap<Complex> simplexMap;
    int np = casc::decimateFirstHalf(mesh, edge, simplexMap);
    typename casc::decimation_detail::SimplexDataSet<Complex>::type rv;

    run_user_callback(mesh, simplexMap,  std::forward<Callback<Complex>>(clbk), rv);
    tetmesh::TetVertex vert;
    for (auto vpair : std::get<1>(rv)) {
        auto vnames = vpair.first;
        for (auto name : vnames) {
            if (np == name) {
                vert = vpair.second;
                goto endloop;
            }

        }
    }
    endloop:
    vert.position = pos;
    casc::decimateBackHalf(mesh, simplexMap, rv);
}


// Misc Error computation and propagation functions
template <std::size_t level>
void propagateHelper(TetMesh & mesh){
    if (level <= 1) return;

    for (auto node : mesh.get_level_id<level>()){
        auto parents = mesh.up(node);
        double tmperror;
        for (auto parent : parents){
            tmperror += parent->error;
        }
        double error = tmperror / parents.size();
        node->error = error;
    }
    propagateHelper<level-1>(mesh);
}





/*
 * Compute errors of each vertex/edge based on inputted functions
 * vertex Loc is location of new vertex relative to edge endpoints
 */
double computePenalty(TetMesh::SimplexID<2> & e, TetMesh& mesh, double vertexLoc,
                      std::vector<PenaltyFunction> penaltyList);

void propagateError(TetMesh & mesh, std::vector<PenaltyFunction> penalty);

// Specific decimation operations
template <typename Complex, template <typename> class Callback>
int halfEdgeCollapse(TetMesh & mesh, TetMesh::SimplexID<2> e, std::vector<PenaltyFunction> penaltyList,
        Callback<Complex> &&clbk) {
    double penaltyA = computePenalty(e, mesh, 0, penaltyList);
    double penaltyB = computePenalty(e, mesh, 1, penaltyList);
    if (penaltyA < penaltyB) {
        edgeCollapse(mesh, e, 0, Callback<TetMesh>());
        return 0;
    } else {
        edgeCollapse(mesh, e, 1, Callback<TetMesh>());
        return 1;
    }
}

// Penalty/Constraint functions
double isBoundaryEdge(TetMesh::SimplexID<2> edge, TetMesh & mesh);

bool isBoundaryVertex(TetMesh::SimplexID<1> v, TetMesh & mesh);

double edgeLength(TetMesh::SimplexID<2> edge, TetMesh & mesh);

// double scalarInfoValue(tetmesh::TetEdge e) {}

// double volumePreservation(TetMesh::SimplexID<2> edge, TetMesh & mesh) {}

double inwardCollapse(TetMesh::SimplexID<2> edge, TetMesh & mesh);

// // Test if a potential edge collapse preserves substructes
// double substructurePreservation(TetMesh::SimplexID<2> edge, TetMesh & mesh);

// // Test if a potential edge collapse results in inverted tetrahedra
// double simplexInversionCheck(TetMesh::SimplexID<2> edge, TetMesh & mesh);

// // Error from error quadrics as described in garland paper
// double quadricError(TetMesh::SimplexID<2> edge, TetMesh & mesh);

void markDecimatedEdge(TetMesh & mesh, std::vector<std::pair<std::pair<int,int>, double>>& list, TetMesh::SimplexID<2> edge,
                       double loc);

// Restriction matrix with convention as in http://www.cs.huji.ac.il/~csip/CSIP2007-MG.pdf
void writeRestrictionMatrix(const std::string &filename, int origSize,
        std::vector<std::pair<std::pair<int,int>, double>> list, std::vector<bool> encountered);

template <typename Complex, template <typename> class Callback>
void decimation(TetMesh & mesh, double threshold, Callback<Complex> &&cbk){
    std::vector<PenaltyFunction> samplePenaltyFunction = {isBoundaryEdge, inwardCollapse};

    int origVertexNum = mesh.size<1>();
    int numToRemove = origVertexNum - origVertexNum*threshold;

    if (numToRemove < 1) {
        throw std::invalid_argument("Number of vertices to remove to must be at least 1");
    }

    // Exit, mesh already sufficiently decimated
    if (threshold*origVertexNum > mesh.size<2>()) {
        std::cout << "Decimation finished to requested threshold: " << threshold <<"; final mesh size: "
        << mesh.size<2>() << std::endl;
        return;
    }

    propagateError(mesh, samplePenaltyFunction);

    std::vector<TetMesh::SimplexID<2>> sortedEdges;
    // initialize vector of edges
    for (TetMesh::SimplexID<2> e : mesh.get_level_id<2>()) {
        sortedEdges.push_back(e);
    }

    auto edgeErrorCmp = [](const TetMesh::SimplexID<2> e1, const TetMesh::SimplexID<2> e2) -> bool{
        return *e1 < *e2;
    };

    // sort edges in order of error
    std::sort_heap(sortedEdges.begin(), sortedEdges.end(), edgeErrorCmp);
    // remove invalid edges (if edge with both vertices decimated already decimated, will cause segfault)
    std::vector<bool> encountered(mesh.size<1>(), false);
    int numValidEdges = 0;
    for (auto it = sortedEdges.begin(); it != sortedEdges.end();) {
        if (numValidEdges > numToRemove) {
            sortedEdges.erase(it, sortedEdges.end());
            break;
        }

        auto edge = *it;

        /*
        if ((*edge).error == INFINITY) {
            sortedEdges.erase(it, sortedEdges.end());
            std::cout << "No more valid edges for decimation, all remaining edges are protected by constraints." << std::endl;
            break;
        }
        */
        auto name =  mesh.get_name(edge);

        if (encountered[name[0]] || encountered[name[1]]) {
            it = sortedEdges.erase(it);
        } else {
            ++it;
            numValidEdges++;
        }
        encountered[name[0]] = true;
        encountered[name[1]] = true;
    }

    std::vector<std::pair<std::pair<int,int>, double>> decimatedList;

    for(auto it = sortedEdges.begin(); it != sortedEdges.end(); it++){
        auto edge = *it;
        std::cout << "collapsing edge: " << *it << std::endl;
        //markDecimatedEdge(mesh, decimatedList, edge, .5);
        if (isBoundaryEdge(*it, mesh)) {
            std::cout << "Warning: boundary edges being collapsed, raise threshold" << std::endl;
            break;
        }
        edgeCollapse(mesh, *it, .5, Callback<TetMesh>());
        //int pos = halfEdgeCollapse(mesh, *it, samplePenaltyFunction, Callback<TetMesh>());
    }
    std::cout << "Decimation finished, final size: " << mesh.size<1>() << " vertices." << std::endl;
    //writeRestrictionMatrix("restrictionM.csv", origVertexNum, decimatedList, encountered);
}
>>>>>>> 999ecff8
<|MERGE_RESOLUTION|>--- conflicted
+++ resolved
@@ -143,14 +143,10 @@
 };
 
 
-<<<<<<< HEAD
 /**
  * @brief      Edge data in a tetmesh
  */
 struct TMEdge : Vertex
-=======
-struct Edge : Vertex, ErrorProperties
->>>>>>> 999ecff8
 {
     using Vertex::Vertex;
 
@@ -209,11 +205,7 @@
 /**
  * @brief      Face object
  */
-<<<<<<< HEAD
 struct TMFace : TMFaceProperties
-=======
-struct Face : FaceProperties, ErrorProperties
->>>>>>> 999ecff8
 {
     /// Default constructor
     TMFace() : TMFace(TMFaceProperties{-1, false}) {}
@@ -271,14 +263,10 @@
     bool selected;  /// Selected property
 };
 
-<<<<<<< HEAD
 /**
  * @brief      Cell data
  */
 struct TMCell : casc::Orientable, TMCellProperties
-=======
-struct Cell : casc::Orientable, CellProperties, ErrorProperties
->>>>>>> 999ecff8
 {
     /// Default constructor
     TMCell() : TMCell(-1, false) {}
@@ -438,17 +426,6 @@
 //void writeDiffPack
 //void writeCARP
 
-<<<<<<< HEAD
-/**
- * @brief      Reads in a mesh in dolfin XML format
- *
- * @param[in]  filename  The filename
- *
- * @return     Tetrahedral mesh
- */
-std::unique_ptr<TetMesh> readDolfin(const std::string &filename);
-} // end namespace gamer
-=======
 std::unique_ptr<TetMesh> readDolfin(const std::string&filename);
 
 typedef double (*PenaltyFunction)(TetMesh::SimplexID<2>, TetMesh&);
@@ -636,5 +613,4 @@
     }
     std::cout << "Decimation finished, final size: " << mesh.size<1>() << " vertices." << std::endl;
     //writeRestrictionMatrix("restrictionM.csv", origVertexNum, decimatedList, encountered);
-}
->>>>>>> 999ecff8
+}