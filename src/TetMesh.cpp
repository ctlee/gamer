/*
 * ***************************************************************************
 * This file is part of the GAMer software.
 * Copyright (C) 2016-2018
 * by Christopher Lee, John Moody, Rommie Amaro, J. Andrew McCammon,
 *    and Michael Holst
 *
 * This library is free software; you can redistribute it and/or
 * modify it under the terms of the GNU Lesser General Public
 * License as published by the Free Software Foundation; either
 * version 2.1 of the License, or (at your option) any later version.
 *
 * This library is distributed in the hope that it will be useful,
 * but WITHOUT ANY WARRANTY; without even the implied warranty of
 * MERCHANTABILITY or FITNESS FOR A PARTICULAR PURPOSE. See the GNU
 * Lesser General Public License for more details.
 *
 * You should have received a copy of the GNU Lesser General Public
 * License along with this library; if not, write to the Free Software
 * Foundation, Inc., 59 Temple Place, Suite 330, Boston, MA 02111-1307 USA
 *
 * ***************************************************************************
 */

#include <array>
#include <algorithm>
#include <cmath>
#include <fstream>
#include <iostream>
#include <iomanip>
#include <map>
#include <memory>
#include <ostream>
#include <regex>
#include <set>
#include <strstream>
#include <string>
#include <vector>
<<<<<<< HEAD
#include <memory>
#include <regex>
#include <libraries/casc/casc>
#include <libraries/casc/include/util.h>
#include <include/TetMesh.h>

//#include <libraries/casc/include/typetraits.h>

#include "TetMesh.h"
#include <libraries/casc/include/decimate.h>
=======

#include <casc/casc>

#include "gamer/TetMesh.h"
>>>>>>> e404cd84

std::unique_ptr<TetMesh> makeTetMesh(
        const std::vector<SurfaceMesh*> &surfmeshes,
        std::string tetgen_params){

    // Create new tetmesh object
    std::unique_ptr<TetMesh> tetmesh(new TetMesh);

    size_t nVertices = 0, nFaces = 0, nRegions = 0, nHoles = 0;
    int i = 0;
    for (auto &surfmesh : surfmeshes){
        size_t nverts = surfmesh->template size<1>();
        size_t nfaces = surfmesh->template size<3>();

        if(nverts == 0 || nfaces == 0){
            std::stringstream ss;
            ss << "SurfaceMesh " << i << " contains no data."
                      << " Cannot tetrahedralize nothing.";
            throw std::runtime_error(ss.str());
        }

        auto metadata = *surfmesh->get_simplex_up();


        // TODO: (10) Use a more rigorous check of closedness
        if(hasHole(*surfmesh)){
            std::stringstream ss;
            ss << "SurfaceMesh " << i << " is not closed. Cannot tetrahedralize non-manifold objects.";
            throw std::runtime_error(ss.str());
        }

        metadata.ishole ? ++nHoles : ++nRegions;

        nVertices += nverts;
        nFaces += nfaces;
        ++i;
    }

    if (nRegions < 1){
        std::cerr << "Error(makeTetMesh): Expected at least one non-hole SurfaceMesh." << std::endl;
        throw std::runtime_error("No non-hole Surface Meshes found. makeTetMesh expects at least one non-hole SurfaceMesh");
    }

    std::cout << "Number of vertices: " << nVertices << std::endl;
    std::cout << "Number of Faces: " << nFaces << std::endl;
    std::cout << "Number of Regions: " << nRegions << std::endl;
    std::cout << "Number of Holes: " << nHoles << std::endl;

    tetgenio in, out;

    tetgenio::facet *f;
    tetgenio::polygon *p;

    // Allocate memory for tetgenio object arrays
    in.numberofpoints   = nVertices;
    in.pointlist        = new REAL[nVertices * 3];

    in.numberoffacets   = nFaces;
    in.facetlist        = new tetgenio::facet[nFaces];
    in.facetmarkerlist  = new int[nFaces];

    in.numberofregions  = nRegions;
    in.regionlist       = new REAL[nRegions * 5];

    if (nHoles > 0){
        in.numberofholes    = nHoles;
        in.holelist         = new REAL[nHoles * 3];
    }

    // Reset counters
    nFaces = nRegions = nHoles = 0;
    typename TetMesh::KeyType cnt = 0;

    for (auto &surfmesh : surfmeshes){
        std::map<typename TetMesh::KeyType, typename TetMesh::KeyType> sigma;

        // Assign vertex information
        for(const auto vertexID : surfmesh->template get_level_id<1>())
        {
            sigma[surfmesh->get_name(vertexID)[0]] = cnt;

            auto vertex = *vertexID;
            auto idx = cnt*3;
            in.pointlist[idx] = vertex[0];
            in.pointlist[idx+1] = vertex[1];
            in.pointlist[idx+2] = vertex[2];

            ++cnt;
        }

        // Assign face information
        for (const auto faceID : surfmesh->template get_level_id<3>()){
            auto w = surfmesh->get_name(faceID);

            f                       = &in.facetlist[nFaces];
            f->holelist             = (REAL *)NULL;
            f->numberofholes        = 0;
            f->numberofpolygons     = 1;

            f->polygonlist          = new tetgenio::polygon[f->numberofpolygons];
            p                       = &f->polygonlist[0];
            p->numberofvertices     = 3;
            p->vertexlist           = new int[p->numberofvertices];
            p->vertexlist[0]        = sigma[w[0]];
            p->vertexlist[1]        = sigma[w[1]];
            p->vertexlist[2]        = sigma[w[2]];

            in.facetmarkerlist[nFaces] = (*faceID).marker == -1? 0 : (*faceID).marker;
            ++nFaces;
        }

        auto metadata = *surfmesh->get_simplex_up();

        // TODO: (25) Improve region point picking strategy
        // Pick a point inside the region
        auto faceID = *surfmesh->template get_level_id<3>().begin();
        Vector normal = getNormal(*surfmesh, faceID);
        normal /= std::sqrt(normal|normal);

        auto fname = surfmesh->get_name(faceID);
        auto a = *surfmesh->get_simplex_up({fname[0]});
        auto b = *surfmesh->get_simplex_up({fname[1]});
        auto c = *surfmesh->get_simplex_up({fname[2]});

        Vector d = a-b;
        double weight = std::sqrt(d|d);

        // flip normal and scale by weight
        normal *= weight;
        Vector regionPoint = (a+b+c)/3 - normal;

        std::cout << "Region point: " << regionPoint << std::endl;

        if(metadata.ishole){
            auto idx            = nHoles*3;
            in.holelist[idx]    = regionPoint[0];
            in.holelist[idx+1]  = regionPoint[1];
            in.holelist[idx+2]  = regionPoint[2];
            ++nHoles;
        }
        else
        {
            auto idx                = nRegions*5;
            in.regionlist[idx]      = regionPoint[0];
            in.regionlist[idx+1]    = regionPoint[1];
            in.regionlist[idx+2]    = regionPoint[2];
            in.regionlist[idx+3]    = metadata.marker;
            // std::cout << "Region marker: " << metadata.marker << std::endl;

            if(metadata.useVolumeConstraint){
                in.regionlist[idx+4]    = metadata.volumeConstraint;
            }
            else{
                in.regionlist[idx+4]    = -1;
            }
            ++nRegions;
        }
    } // endif for surfmesh :surfmeshes

    // Add boundary marker on each node
    in.pointmarkerlist = new int[in.numberofpoints];
    for (int i = 0; i < in.numberofpoints; ++i){
        in.pointmarkerlist[i] = 1;
    }

    // Casting away const is an evil thing to do, however, tetgen has not yet
    // conformed...
    // auto plc = const_cast<char*>("plc");
    // in.save_nodes(plc);
    // in.save_poly(plc);

    // Call TetGen
    try{
        tetrahedralize(tetgen_params.c_str(), &in, &out, NULL);
    }
    catch (int e){
        switch(e){
        case 1:
            throw std::runtime_error("Tetgen: Out of memory");
        case 2:
            throw std::runtime_error("Tetgen: internal error");
        case 3:
            throw std::runtime_error("Tetgen: A self intersection was detected. Program stopped. Hint: use -d option to detect all self-intersections");
        case 4:
            throw std::runtime_error("Tetgen: A very small input feature size was detected.");
        case 5:
            throw std::runtime_error("Tetgen: Two very close input facets were detected");
        case 10:
            throw std::runtime_error("Tetgen: An input error was detected");
        }
    }
    // auto result = const_cast<char*>("result");
    // out.save_nodes(result);
    // out.save_elements(result);
    // out.save_faces(result);
    return tetgenioToTetMesh(out);
}

std::unique_ptr<TetMesh> tetgenioToTetMesh(tetgenio &tetio){
    std::unique_ptr<TetMesh> mesh(new TetMesh);

    if (tetio.mesh_dim == 2){
        throw std::runtime_error("tetgenioToTetMesh expects a tetrahedral tetgenio. Found surface instead.");
    }

    auto &metadata = *mesh->get_simplex_up();

    // Check for higher order cells
    const bool higher_order = tetio.numberofcorners == 10;

    metadata.higher_order = higher_order;

    std::set<int> vertices;

    // std::cout << "Number of tetrahedron attributes: " << tetio.numberoftetrahedronattributes
    //     << std::endl;

    // Copy over tetrahedron data
    // std::cout << "Copying over tetrahedron data..." << std::endl;
    for (int i = 0; i < tetio.numberoftetrahedra; ++i){
        // Set marker
        int marker = 0;

        if(tetio.numberoftetrahedronattributes > 0)
            marker = (int) tetio.tetrahedronattributelist[i * tetio.numberoftetrahedronattributes];

        // Get vertex id's
        int *ptr = &tetio.tetrahedronlist[i*tetio.numberofcorners];

        vertices.insert({ptr[0], ptr[1], ptr[2], ptr[3]});

        // TODO: (0) Do we need to set the orientation?
        // std::cout << casc::to_string(std::array<int,4>({ptr[0], ptr[1], ptr[2], ptr[3]})) << std::endl;
        mesh->insert<4>({ptr[0], ptr[1], ptr[2], ptr[3]},
                tetmesh::Cell(0, marker));
    }

    // std::cout << "Number of vertices: " << mesh->size<1>() << std::endl;
    // std::cout << "Number of edges: " << mesh->size<2>() << std::endl;
    // std::cout << "Number of faces: " << mesh->size<3>() << std::endl;
    // std::cout << "Number of tetrahedra: " << mesh->size<4>() << std::endl;

    // Copy over vertex data
    // std::cout << "Copying over vertex data..." << std::endl;
    for (auto i : vertices){
        double *ptr = &tetio.pointlist[i*3];
        auto vertex = mesh->get_simplex_up({i});
        if (vertex != nullptr){
            auto &vdata = *vertex;
            // std::cout << casc::to_string(std::array<double,3>({ptr[0],ptr[1],ptr[2]})) << std::endl;
            vdata = tetmesh::TetVertex(ptr[0], ptr[1], ptr[2], tetio.pointmarkerlist[i], false);
        }
    }

    for (auto &fdata : mesh->get_level<3>()){
        fdata.marker = 0;   // Initialize markers
    }

    // Go over faces and copy over marker information
    // std::cout << "Copying over face data..." << std::endl;
    for (int i = 0; i < tetio.numberoftrifaces; ++i){
    	int *ptr = &tetio.trifacelist[i*3];
        auto face = mesh->get_simplex_up({ptr[0], ptr[1], ptr[2]});
        if (face != nullptr){
            auto &fdata = *face;
            fdata.marker = tetio.trifacemarkerlist[i];
        }
    }

    // Copy over edge markers
    // std::cout << "Copying over edge data..."  << std::endl;
    for (int i = 0; i < tetio.numberofedges; ++i){
        int *ptr = &tetio.edgelist[i*2];

        auto edgeID = mesh->get_simplex_up({ptr[0], ptr[1]});
        if(edgeID != nullptr){
            auto &edata = *edgeID;
            edata.marker = tetio.edgemarkerlist[i];

            if (higher_order){
                double *pos = &tetio.pointlist[tetio.o2edgelist[i]*3];
                edata.position = Vector({pos[0], pos[1], pos[2]});
            }
        }
    }
    compute_orientation(*mesh);
    return mesh;
}

void writeVTK(const std::string& filename, const TetMesh &mesh){
    std::ofstream fout(filename);
    if(!fout.is_open())
    {
        std::cerr   << "File '" << filename
                    << "' could not be writen to." << std::endl;
        exit(1);
    }

    fout << "# vtk DataFile Version 2.0\n"
         << "Unstructured Grid\n"
         << "ASCII\n"  // BINARY
         << "DATASET UNSTRUCTURED_GRID\n";

    std::map<typename TetMesh::KeyType,typename TetMesh::KeyType> sigma;
    typename TetMesh::KeyType cnt = 0;

    // Output vertices
    fout << "POINTS " << mesh.size<1>() << " double" << std::endl;
    for (auto vertexID : mesh.get_level_id<1>()){
        sigma[mesh.get_name(vertexID)[0]] = cnt++;
        auto vertex = *vertexID;
        fout    << std::setprecision(17) << vertex[0] << " "
                << vertex[1] << " "
                << vertex[2] << "\n";
    }
    fout << "\n";

    bool orientationError = false;

    fout << "CELLS " << mesh.size<4>() << " " << mesh.size<4>()*(4+1) << "\n";
    for (auto cellID : mesh.get_level_id<4>()){
        auto w = mesh.get_name(cellID);
        auto orientation = (*cellID).orientation;

        if (orientation == 1){
            fout << "4 " << std::setw(4) << sigma[w[3]] << " "
                         << std::setw(4) << sigma[w[1]] << " "
                         << std::setw(4) << sigma[w[2]] << " "
                         << std::setw(4) << sigma[w[0]] << "\n";
        }
        else if(orientation == -1){
            fout << "4 " << std::setw(4) << sigma[w[0]] << " "
                         << std::setw(4) << sigma[w[1]] << " "
                         << std::setw(4) << sigma[w[2]] << " "
                         << std::setw(4) << sigma[w[3]] << "\n";
        }
        else{
            orientationError = true;
            fout << "4 " << std::setw(4) << sigma[w[0]] << " "
                         << std::setw(4) << sigma[w[1]] << " "
                         << std::setw(4) << sigma[w[2]] << " "
                         << std::setw(4) << sigma[w[3]] << "\n";
        }
    }
    fout << "\n";

    fout << "CELL_TYPES " << mesh.size<4>() << "\n";
    for (int i = 0; i < mesh.size<4>(); ++i){
        fout << "10\n";
    }
    fout << "\n";

    fout << "CELL_DATA " << mesh.size<4>() << "\n";
    fout << "SCALARS cell_scalars int 1\n";
    fout << "LOOKUP_TABLE default\n";
    // This should output in the same order...
    for (auto cell : mesh.get_level<4>()){
        fout << cell.marker << "\n";
    }
    fout << "\n";

    if(orientationError){
        std::cerr << "WARNING(writeVTK): The orientation of one or more faces "
                  << "is not defined. Did you run compute_orientation()?"
                  << std::endl;
    }
    fout.close();
}

void writeOFF(const std::string& filename, const TetMesh &mesh){
    std::ofstream fout(filename);
    if(!fout.is_open())
    {
        std::cerr   << "File '" << filename
                    << "' could not be writen to." << std::endl;
        exit(1);
    }

    fout << "OFF\n";
    fout << mesh.size<1>() << " "
         << mesh.size<4>() << " "
         << mesh.size<2>() << "\n";

    std::map<typename TetMesh::KeyType,typename TetMesh::KeyType> sigma;
    typename TetMesh::KeyType cnt = 0;

    fout.precision(10);
    for(const auto vertexID : mesh.get_level_id<1>()){
        sigma[mesh.get_name(vertexID)[0]] = cnt++;
        auto vertex = *vertexID;

        fout    << vertex[0] << " "
                << vertex[1] << " "
                << vertex[2] << " "
                << "\n";
    }

    bool orientationError = false;

    for (auto cellID : mesh.get_level_id<4>()){
        auto w = mesh.get_name(cellID);
        auto orientation = (*cellID).orientation;

        if (orientation == 1){
            fout << "4 " << std::setw(4) << sigma[w[3]] << " "
                         << std::setw(4) << sigma[w[1]] << " "
                         << std::setw(4) << sigma[w[2]] << " "
                         << std::setw(4) << sigma[w[0]] << "\n";
        }
        else if(orientation == -1){
            fout << "4 " << std::setw(4) << sigma[w[0]] << " "
                         << std::setw(4) << sigma[w[1]] << " "
                         << std::setw(4) << sigma[w[2]] << " "
                         << std::setw(4) << sigma[w[3]] << "\n";
        }
        else{
            orientationError = true;
            fout << "4 " << std::setw(4) << sigma[w[0]] << " "
                         << std::setw(4) << sigma[w[1]] << " "
                         << std::setw(4) << sigma[w[2]] << " "
                         << std::setw(4) << sigma[w[3]] << "\n";
        }
    }

    if(orientationError){
        std::cerr << "WARNING(writeOFF): The orientation of one or more cells "
                  << "is not defined. Did you run compute_orientation()?"
                  << std::endl;
    }
    fout.close();
}

void writeDolfin(const std::string &filename, const TetMesh &mesh){

    if((*mesh.get_simplex_up()).higher_order == true){
        std::cerr   << "Dolfin output does not support higher order mesh..." << std::endl;
        exit(1);
    }

    std::ofstream fout(filename);
    if(!fout.is_open())
    {
        std::cerr   << "File '" << filename
                    << "' could not be writen to." << std::endl;
        exit(1);
    }

    fout    << "<?xml version=\"1.0\"?>\n"
            << "<dolfin xmlns:dolfin=\"http://fenicsproject.org\">\n"
            << "  <mesh celltype=\"tetrahedron\" dim=\"3\">\n"
            << "    <vertices size=\"" << mesh.size<1>() <<  "\">\n";

    std::map<typename TetMesh::KeyType,typename TetMesh::KeyType> sigma;
    size_t cnt = 0;

    // Print out Vertices
    // std::cout << "Printing Vertices" << std::endl;
    fout.precision(6);
    for(const auto vertexID : mesh.get_level_id<1>()){
        size_t idx = cnt;
        sigma[mesh.get_name(vertexID)[0]] = cnt++;
        auto vertex = *vertexID;

        fout    << "      <vertex index=\"" << idx << "\" "
                << "x=\"" << vertex[0] << "\" "
                << "y=\"" << vertex[1] << "\" "
                << "z=\"" << vertex[2] << "\" />\n";
    }
    fout    << "    </vertices>\n";


    // Print out Tetrahedra
    // std::cout << "Printing Tetrahedra" << std::endl;
    cnt = 0;
    std::vector<std::array<std::size_t, 3> > faceMarkerList;
    std::vector<std::array<std::size_t, 2> > cellMarkerList;

    fout    << "    <cells size=\"" << mesh.size<4>() << "\">\n";
    for (const auto tetID :  mesh.get_level_id<4>()){
        std::size_t idx = cnt++;
        auto tetName = mesh.get_name(tetID);
        fout    << "      <tetrahedron index=\"" << idx << "\" "
                << "v0=\"" << sigma[tetName[0]] << "\" "
                << "v1=\"" << sigma[tetName[1]] << "\" "
                << "v2=\"" << sigma[tetName[2]] << "\" "
                << "v3=\"" << sigma[tetName[3]] << "\" />\n";
        // std::cout << casc::to_string(tetName) << std::endl;

        // First face = vertices 2,3,4
        // Second face = vertices 1,3,4 etc...
        for (std::size_t i = 0; i < 4; ++i){
            auto faceID = mesh.get_simplex_down(tetID, tetName[i]);
            std::size_t mark = (*faceID).marker;
            // std::cout << casc::to_string(mesh.get_name(faceID)) << " " << i << std::endl;
            if(mark != 0) faceMarkerList.push_back({idx, i, mark});
        }
        cellMarkerList.push_back({idx, static_cast<std::size_t>((*tetID).marker)});
    }
    fout << "    </cells>\n";
    fout << "    <domains>\n";

    fout << "      <mesh_value_collection name=\"m\" type=\"uint\" dim=\"2\" size=\"" << faceMarkerList.size() << "\">\n";
    for (const auto marker : faceMarkerList){
        fout    << "        <value cell_index=\"" << marker[0] << "\" "
                << " local_entity=\"" << marker[1] << "\" "
                << " value=\"" << marker[2] << "\" />\n";
    }

    fout << "      </mesh_value_collection>\n";
    fout << "      <mesh_value_collection name=\"m\" type=\"uint\" dim=\"3\" size=\"" << mesh.size<4>() << "\">\n";

    for (const auto marker : cellMarkerList){
        fout    << "        <value cell_index=\"" << marker[0] << "\" "
                << " local_entity=\"0\" "
                << " value=\"" << marker[1] << "\" />\n";
    }
    fout << "      </mesh_value_collection>\n";
    fout << "    </domains>\n";
    fout << "  </mesh>\n";
    fout << "</dolfin>\n";

    fout.close();
}

void writeTriangle(const std::string &filename, const TetMesh &mesh){
    std::ofstream fout(filename + ".node");
    if(!fout.is_open())
    {
        std::cerr   << "File '" << filename + ".node"
                    << "' could not be writen to." << std::endl;
        exit(1);
    }

    std::map<typename TetMesh::KeyType,typename TetMesh::KeyType> sigma;
    size_t cnt = 1;

    // Print out Vertices
    // std::cout << "Printing Vertices" << std::endl;
    // nVertices, dimension, nattributes, nmarkers
    fout << mesh.size<1>() << " 3 " << " 0 " << " 1\n";

    fout.precision(6);
    for(const auto vertexID : mesh.get_level_id<1>()){
        size_t idx = cnt;
        sigma[mesh.get_name(vertexID)[0]] = cnt++;
        auto vertex = *vertexID;

        fout    << idx << " "
                << vertex[0] << " "
                << vertex[1] << " "
                << vertex[2] << " "
                << (*vertexID).marker << "\n";
    }
    fout.close(); // Close .node file


    // Open file filename.ele
    std::ofstream foutEle(filename + ".ele");
    if (!foutEle.is_open())
    {
        std::cerr   << "File '" << filename + ".ele"
                    << "' could not be writen to." << std::endl;
        exit(1);
    }

    // nTetrahedra, nodes per tet, nAttributes
    foutEle << mesh.size<4>() << " 4 1\n";
    cnt = 1;
    for (const auto tetID :  mesh.get_level_id<4>()){
        std::size_t idx = cnt++;
        auto tetName = mesh.get_name(tetID);
        foutEle << idx << " "
                << sigma[tetName[0]] << " "
                << sigma[tetName[1]] << " "
                << sigma[tetName[2]] << " "
                << sigma[tetName[3]] << " "
                << (*tetID).marker << "\n";
    }
    foutEle.close(); // Close .ele file
}

void smoothMesh(TetMesh &mesh){
    std::set<TetMesh::SimplexID<1>> vertexIDs;

    for (auto faceID : mesh.get_level_id<3>()){
        if(mesh.up(faceID).size() == 1){
            auto bdryVertices = mesh.down(mesh.down(faceID)); // Set of vertices
            vertexIDs.insert(bdryVertices.begin(), bdryVertices.end());
        }
    }

    for (auto vID :  mesh.get_level_id<1>()){
        if (vertexIDs.find(vID) == vertexIDs.end()){
            std::set<TetMesh::SimplexID<1>> nbhd;
            neighbors_up(mesh, vID, std::inserter(nbhd, nbhd.end()));

            Vector barycenter;
            for(auto nbor : nbhd){
                barycenter += *nbor;
            }
            barycenter /= nbhd.size();
            auto& pos  = *vID;
            pos = barycenter;
        }
    }
}

std::unique_ptr<TetMesh> readDolfin(const std::string&filename){
    // Instantiate mesh!
    std::unique_ptr<TetMesh> mesh(new TetMesh);

    std::ifstream fin(filename);
    if(!fin.is_open())
    {
        std::cerr << "Read Error: File '" << filename << "' could not be read." << std::endl;
        mesh.reset();
        return mesh;
    }

    std::string line;
    getline(fin, line);
    getline(fin, line);
    getline(fin, line);

    // read number of vertices
    getline(fin, line);
    std::regex vertexnum("<vertices size=\"([[:digit:]]+)\">",  std::regex_constants::ECMAScript | std::regex_constants::icase);

    std::smatch match;
    std::regex_search(line, match, vertexnum);

    int nvertices = std::stoi(match[1].str());

    std::regex vertexLineRegex("<vertex index=\"([[:digit:]]+)\" x=\"(.*)\" y=\"(.*)\" z=\"(.*)\" />",  std::regex_constants::ECMAScript | std::regex_constants::icase);

    for (int i=0; i < nvertices; ++i){
        getline(fin, line);

        std::regex_search(line, match, vertexLineRegex);

        mesh->insert<1>({std::stoi(match[1].str())}, Vertex(std::stod(match[2].str()), std::stod(match[3].str()), std::stod(match[4].str())));
        // for (int j=0; j < match.size(); ++j){
        //     std::cout << match[j].str() << std::endl;
        // }
    }

    // for(auto vid : mesh->get_level_id<1>()){
    //     std::cout << vid << " " << *vid << std::endl;
    // }

    getline(fin, line);
    getline(fin, line);

    std::regex cellnum("<cells size=\"([[:digit:]]+)\">",  std::regex_constants::ECMAScript | std::regex_constants::icase);

    std::regex_search(line, match,cellnum);

    int ncells = std::stoi(match[1].str());

    std::regex tetLineRegex("<tetrahedron index=\"([[:digit:]]+)\" v0=\"([[:digit:]]+)\" v1=\"([[:digit:]]+)\" v2=\"([[:digit:]]+)\" v3=\"([[:digit:]]+)\" />",  std::regex_constants::ECMAScript | std::regex_constants::icase);

    std::cout << "Reading in " << ncells << " cells" << std::endl;

    std::map<int, std::array<int,4>> cellMap;

    for (int i=0; i < ncells; ++i){
        getline(fin, line);
        std::regex_search(line, match, tetLineRegex);

        std::array<int, 4> vals;

        for(int j=0; j < 4; ++j){
            vals[j] = std::stoi(match[j+2].str());
        }

        mesh->insert<4>(vals);
        cellMap.emplace(std::make_pair(std::stoi(match[1].str()), vals));
    }

    getline(fin, line);
    getline(fin, line);
    getline(fin, line);

    std::regex collectionRegex("<mesh_value_collection name=\"m\" type=\"uint\" dim=\"([[:digit:]]+)\" size=\"([[:digit:]]+)\">",  std::regex_constants::ECMAScript | std::regex_constants::icase);

    std::regex_search(line, match, collectionRegex);

    int ncollect = std::stoi(match[2].str());

    std::regex collectLineRegex("<value cell_index=\"([[:digit:]]+)\" local_entity=\"([[:digit:]]+)\" value=\"([[:digit:]]+)\" />",  std::regex_constants::ECMAScript | std::regex_constants::icase);

    std::cout << "Reading in " << ncollect << " collections" << std::endl;

    for(auto face : mesh->get_level_id<3>()){
        (*face).marker = 0;
    }

    for (int i=0; i < ncollect; ++i){
        getline(fin, line);
        std::regex_search(line, match, collectLineRegex);

        int idx = std::stoi(match[1].str());
        int entity = std::stoi(match[2].str());
        int value = std::stoi(match[3].str());

        auto key = cellMap[idx];

        std::array<int, 3> faceKey;

        int k = 0;
        for(int j = 0; j < 4; ++j){
            if (j == entity) continue;
            else{
                faceKey[k] = key[j];
                ++k;
            }
        }

        (*mesh->get_simplex_up(faceKey)).marker = value;
    }

    getline(fin, line);
    getline(fin, line);

    std::regex tetCollectionRegex("<mesh_value_collection name=\"m\" type=\"uint\" dim=\"([[:digit:]]+)\" size=\"([[:digit:]]+)\">",  std::regex_constants::ECMAScript | std::regex_constants::icase);

    std::regex_search(line, match, tetCollectionRegex);

    ncollect = std::stoi(match[2].str());

    std::regex collectTetRegex("<value cell_index=\"([[:digit:]]+)\" local_entity=\"([[:digit:]]+)\" value=\"([[:digit:]]+)\" />",  std::regex_constants::ECMAScript | std::regex_constants::icase);

    std::cout << "Reading in " << ncollect << " collections" << std::endl;

    for(auto tet : mesh->get_level_id<4>()){
        (*tet).marker = 0;
    }

    for (int i=0; i < ncollect; ++i){
        getline(fin, line);
        std::regex_search(line, match, collectTetRegex);

        int idx = std::stoi(match[1].str());
        int value = std::stoi(match[3].str());

        auto key = cellMap[idx];

        (*mesh->get_simplex_up(key)).marker = value;
    }

    return mesh;
}



<<<<<<< HEAD
=======











>>>>>>> e404cd84

<|MERGE_RESOLUTION|>--- conflicted
+++ resolved
@@ -36,23 +36,9 @@
 #include <strstream>
 #include <string>
 #include <vector>
-<<<<<<< HEAD
-#include <memory>
-#include <regex>
-#include <libraries/casc/casc>
-#include <libraries/casc/include/util.h>
-#include <include/TetMesh.h>
-
-//#include <libraries/casc/include/typetraits.h>
-
-#include "TetMesh.h"
-#include <libraries/casc/include/decimate.h>
-=======
-
 #include <casc/casc>
 
 #include "gamer/TetMesh.h"
->>>>>>> e404cd84
 
 std::unique_ptr<TetMesh> makeTetMesh(
         const std::vector<SurfaceMesh*> &surfmeshes,
@@ -807,19 +793,110 @@
 }
 
 
-
-<<<<<<< HEAD
-=======
-
-
-
-
-
-
-
-
-
-
-
->>>>>>> e404cd84
-
+void markDecimatedEdge(TetMesh & mesh, std::vector<std::pair<std::pair<int,int>, double>>& list, TetMesh::SimplexID<2> edge,
+                       double loc) {
+    auto name =  mesh.get_name(edge);
+    list.push_back(std::pair<std::pair<int,int>,double>(std::pair<int,int>(name[0], name[1]), loc));
+}
+
+
+// Restriction matrix with convention as in http://www.cs.huji.ac.il/~csip/CSIP2007-MG.pdf
+void writeRestrictionMatrix(const std::string &filename, int origSize,
+        std::vector<std::pair<std::pair<int,int>, double>> list, std::vector<bool> encountered) {
+
+    std::ofstream fout(filename);
+    if(!fout.is_open())
+    {
+        std::cerr   << "File '" << filename
+                    << "' could not be writen to." << std::endl;
+        exit(1);
+    }
+
+    std::vector<std::vector<double>> matrix(origSize, std::vector<double> (origSize, 0));
+    auto iter = list.begin();
+
+    for (int i = 0; i < (origSize-list.size()); i++) {
+        if (!encountered[i]) {
+            matrix[i][i] = 1;
+        }
+    }
+
+    for (int i = (origSize-list.size()); i < matrix.size(); i++) {
+        int a = std::get<0>(std::get<0>(*iter));
+        int b = std::get<1>(std::get<0>(*iter));
+        double pos = std::get<1>(*iter);
+        matrix[i][a] = pos;
+        matrix[i][b] = 1 - pos;
+        iter++;
+    }
+
+    // Delete rows that are all 0
+    for (auto itr = matrix.begin(); itr != matrix.end();) {
+        bool allzeros = true;
+        for (auto col : *itr) {
+            if (col != 0) {
+                allzeros = false;
+                break;
+            }
+        }
+        if (allzeros) {
+            itr = matrix.erase(itr);
+        } else {
+            ++itr;
+        }
+
+    }
+
+    // Print to file as csv
+    for (auto row : matrix) {
+        for (auto element : row) {
+            fout << element << ",";
+        }
+        fout << std::endl;
+    }
+}
+
+double inwardCollapse(TetMesh::SimplexID<2> edge, TetMesh & mesh) {
+    auto name =  mesh.get_name(edge);
+    auto v1 = mesh.get_simplex_down(edge, name[0]);
+    auto v2 = mesh.get_simplex_down(edge, name[1]);
+    auto b1 = isBoundaryVertex(v1, mesh);
+    auto b2 = isBoundaryVertex(v2, mesh);
+    if (b1 && b2) {
+        return INFINITY;
+    } else if (!b1 && !b2) {
+        return INFINITY;
+    } else {
+        return 0;
+    }
+}
+
+
+// Penalty/Constraint functions
+double isBoundaryEdge(TetMesh::SimplexID<2> edge, TetMesh & mesh) {
+    std::set<TetMesh::SimplexID<3>> faces= mesh.up(edge);
+    for (auto face : faces) {
+        std::set<TetMesh::SimplexID<4>> parentTets = mesh.up(face);
+        if (parentTets.size() == 1) {
+            return INFINITY;
+        }
+    }
+    return 0;
+}
+
+bool isBoundaryVertex(TetMesh::SimplexID<1> v, TetMesh & mesh) {
+    std::set<TetMesh::SimplexID<2>> edges = mesh.up(v);
+    for (auto edge : edges) {
+        if (isBoundaryEdge(edge, mesh)) {
+            return true;
+        }
+    }
+    return false;
+}
+
+double edgeLength(TetMesh::SimplexID<2> edge, TetMesh & mesh) {
+    auto name =  mesh.get_name(edge);
+    auto v = *mesh.get_simplex_down(edge, name[0])
+             - *mesh.get_simplex_down(edge, name[1]);
+    return std::sqrt(v|v);
+}
