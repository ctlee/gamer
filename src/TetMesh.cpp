--- conflicted
+++ resolved
@@ -942,9 +942,6 @@
     return mesh;
 }
 
-<<<<<<< HEAD
-} // end namespace gamer
-=======
 
 void markDecimatedEdge(TetMesh & mesh, std::vector<std::pair<std::pair<int,int>, double>>& list, TetMesh::SimplexID<2> edge,
                        double loc) {
@@ -1053,4 +1050,3 @@
              - *mesh.get_simplex_down(edge, name[1]);
     return std::sqrt(v|v);
 }
->>>>>>> 999ecff8
