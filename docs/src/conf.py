# Configuration file for the Sphinx documentation builder.
#
# This file only contains a selection of the most common options. For a full
# list see the documentation:
# http://www.sphinx-doc.org/en/master/config

# -- Path setup --------------------------------------------------------------

# If extensions (or modules to document with autodoc) are in another directory,
# add these directories to sys.path here. If the directory is relative to the
# documentation root, use os.path.abspath to make it absolute, like shown here.

# Add the local lib to path if desired
# import sys
<<<<<<< HEAD
# sys.path.insert(0, os.path.abspath('/Users/ctlee/gamer/gamer/buildfenics/lib/'))
=======
# sys.path.insert(0, os.path.abspath('/home/ctlee/gamer/build/lib/'))
>>>>>>> f6223821

import os
import pygamer

_on_rtd = os.environ.get('READTHEDOCS', None) == 'True'

# -- Project information -----------------------------------------------------

project = 'GAMer'
copyright = '2019, Christopher T. Lee'
author = 'Christopher T. Lee'

version = '2.0.5'
<<<<<<< HEAD
release = 'v2.0.5-dev-28-g372ca8c'
=======
release = 'v2.0.5-dev-22-gd76aa02.dirty'
>>>>>>> f6223821

# -- General configuration ---------------------------------------------------

# Add any Sphinx extension module names here, as strings. They can be
# extensions coming with Sphinx (named 'sphinx.ext.*') or your custom
# ones.
extensions = [
    'sphinx.ext.autodoc',
    'sphinx.ext.autosummary',
    'sphinx.ext.napoleon',
    'sphinx.ext.intersphinx',
    'sphinx_issues',
    'nbsphinx',
    'jupyter_sphinx.execute',
]

# Github repo
issues_github_path = 'ctlee/gamer'

if(False):
    extensions.extend(['breathe', 'exhale'])

##############################
# Breathe Settings
##############################
breathe_projects = { "gamer_project": "/home/ctlee/gamer/docs/src/_doxyoutput/xml" }
breathe_default_project = "gamer_project"

##############################
# Exhale Settings
##############################

doxystdin = \
"""
INPUT = /home/ctlee/gamer/include
OPTIMIZE_OUTPUT_FOR_C  = YES
EXTRACT_ALL            = YES
"""
# ENABLED_SECTIONS       = detail

exhale_args = {
    "containmentFolder":     "/home/ctlee/gamer/docs/src/_cppapi",
    "rootFileName":          "root.rst",
    "rootFileTitle":         "C++ API Reference",
    "doxygenStripFromPath":  "/home/ctlee/gamer",
    # "pageLevelConfigMeta":   ":github_url: https://github.com/ctlee/gamer",
    "createTreeView":        True,
    "exhaleExecutesDoxygen": True,
    "exhaleDoxygenStdin":    doxystdin,
}

##############################
# Number figures
##############################

numfig = True
numfig_secnum_depth = (2)

##############################
# Autosummary Settings
##############################

autosummary_generate = True
# autodoc_default_flags = ['members', 'inherited-members']

##############################
# Napoleon Settings
##############################
napoleon_google_docstring = True
napoleon_numpy_docstring = True
napoleon_include_init_with_doc = True
napoleon_include_private_with_doc = False
napoleon_include_special_with_doc = True
napoleon_use_admonition_for_examples = False
napoleon_use_admonition_for_notes = False
napoleon_use_admonition_for_references = False
napoleon_use_ivar = True
napoleon_use_param = True
napoleon_use_rtype = True

# If true, '()' will be appended to :func: etc. cross-reference text.
add_function_parentheses = True

# If true, sectionauthor and moduleauthor directives will be shown in the
# output. They are ignored by default.
show_authors = True

# Add any paths that contain templates here, relative to this directory.
templates_path = ['/home/ctlee/gamer/docs/src/_templates']

# List of patterns, relative to source directory, that match files and
# directories to ignore when looking for source files.
# This pattern also affects html_static_path and html_extra_path.
exclude_patterns = ['_build', 'Thumbs.db', '.DS_Store', '_templates', '**.ipynb_checkpoints']


##############################
# HTML Output Settings
##############################

# Try to load sphinx_rtd_theme otherwise fallback on default
try:
    import sphinx_rtd_theme
    html_theme_path = [sphinx_rtd_theme.get_html_theme_path()]
    html_theme = 'sphinx_rtd_theme'
except ImportError:
    html_theme = 'default'

# Add any paths that contain custom static files (such as style sheets) here,
# relative to this directory. They are copied after the builtin static files,
# so a file named "default.css" will overwrite the builtin "default.css".
html_static_path = ['/home/ctlee/gamer/docs/src/_static']

html_context = {
    'css_files': [
        '_static/theme_overrides.css',  # override wide tables in RTD theme
        ],
     }

##############################
# Intersphinx Settings
##############################

# Example configuration for intersphinx: refer to the Python standard library.
intersphinx_mapping = {'python': ('https://docs.python.org/3', None),
                       'numpy': ('http://docs.scipy.org/doc/numpy', None)}<|MERGE_RESOLUTION|>--- conflicted
+++ resolved
@@ -12,11 +12,7 @@
 
 # Add the local lib to path if desired
 # import sys
-<<<<<<< HEAD
-# sys.path.insert(0, os.path.abspath('/Users/ctlee/gamer/gamer/buildfenics/lib/'))
-=======
 # sys.path.insert(0, os.path.abspath('/home/ctlee/gamer/build/lib/'))
->>>>>>> f6223821
 
 import os
 import pygamer
@@ -30,11 +26,7 @@
 author = 'Christopher T. Lee'
 
 version = '2.0.5'
-<<<<<<< HEAD
-release = 'v2.0.5-dev-28-g372ca8c'
-=======
 release = 'v2.0.5-dev-22-gd76aa02.dirty'
->>>>>>> f6223821
 
 # -- General configuration ---------------------------------------------------
 
@@ -54,7 +46,7 @@
 # Github repo
 issues_github_path = 'ctlee/gamer'
 
-if(False):
+if(True):
     extensions.extend(['breathe', 'exhale'])
 
 ##############################
